#pragma once

#include <algorithm>
#include <numeric>
#include <stack>
#include <vector>

#include <Eigen/SparseCore>

#include "graph/geometry.hpp"
//#include "graph/iterators.hpp"

struct Edge {
  size_t u;
  size_t v;
};

inline std::ostream& operator<<(std::ostream& os, const Edge& edge) {
  return os << "(" << edge.u << ", " << edge.v << ") ";
}

/***********************************************************************************************************************
 *                                          iterator declaration
 **********************************************************************************************************************/

class GraphIt {
  virtual Edge operator*() const = 0;
  virtual GraphIt& operator++()  = 0;
};

class AdjMatGraphIt;
class DfsTreeIt;

/***********************************************************************************************************************
 *                                             graph classes
 **********************************************************************************************************************/

class EdgeWeight {
public:
  EdgeWeight()  = default;
  ~EdgeWeight() = default;

  EdgeWeight(const double cost) : pCost(cost) {}

  double cost() const { return pCost; }

  double operator()() const { return pCost; }
  void operator=(const double cost) { pCost = cost; }
  bool operator==(const double compare) { return pCost == compare; }
  bool operator!=(const double compare) { return pCost != compare; }

  EdgeWeight operator+(const EdgeWeight other) const { return EdgeWeight(std::min(pCost, other.pCost)); }
  EdgeWeight operator*(const EdgeWeight other) const { return EdgeWeight(pCost + other.pCost); }
  EdgeWeight& operator+=(const EdgeWeight other) {
    this->pCost = std::min(this->pCost, other.pCost);
    return *this;
  }

private:
  double pCost;
};

/*
 * Eigen needs some hints to deal with the custom type.
 */
namespace Eigen {
template <>
struct NumTraits<EdgeWeight> : GenericNumTraits<EdgeWeight> {
  typedef EdgeWeight Real;
  typedef EdgeWeight NonInteger;
  typedef EdgeWeight Nested;

  enum {
    IsInteger             = 0,
    IsSigned              = 1,
    IsComplex             = 0,
    RequireInitialization = 0,
    ReadCost              = 5,
    AddCost               = 1,
    MulCost               = 1
  };
};
}  // namespace Eigen

enum class Directionality { Undirected, Directed };

template <Directionality DIRECT>
static Edge orientation(const size_t u, const size_t v) {
  if constexpr (DIRECT == Directionality::Undirected) {
    return (u > v ? Edge{u, v} : Edge{v, u});
  }
  else {
    return Edge{u, v};
  }
}

template <Directionality DIRECT>
static Edge orientation(const Edge& e) {
  if constexpr (DIRECT == Directionality::Undirected) {
    return (e.u > e.v ? e : Edge{e.v, e.u});
  }
  else {
    return e;
  }
}

class Graph {
public:
  virtual bool adjacent(const size_t u, const size_t v) const = 0;
  virtual bool adjacent(const Edge& e) const                  = 0;
  virtual bool connected() const                              = 0;
  virtual size_t numberOfEdges() const                        = 0;
  virtual size_t numberOfNodes() const                        = 0;

protected:
};

template <class T>
class Iterator {
public:
  Iterator(const T& graph, size_t position) : pGraph(graph), pPosition(position) {}
  Edge operator*() const;
  Iterator<T>& operator++();
  bool operator!=(const Iterator<T>& other) const;

private:
  const T& pGraph;
  size_t pPosition;
};

class WeightedGraph : public virtual Graph {
public:
  virtual double weight(const size_t u, const size_t v) const = 0;
  virtual double weight(const Edge& e) const                  = 0;
};

class CompleteGraph : public virtual Graph {
public:
  bool adjacent([[maybe_unused]] const size_t u, [[maybe_unused]] const size_t v) const override { return true; }
  bool adjacent([[maybe_unused]] const Edge& e) const override { return true; }
  bool connected() const override { return true; }
  size_t numberOfEdges() const override { return numberOfNodes() * (numberOfNodes() - 1) / 2; }
};

class Euclidean : public CompleteGraph, public WeightedGraph {
public:
  Euclidean()          = default;
  virtual ~Euclidean() = default;

  Euclidean(const std::vector<Point2D>& positions) : pPositions(positions) {}
  Euclidean(std::vector<Point2D>&& positions) : pPositions(positions) {}

  size_t numberOfNodes() const override { return pPositions.size(); }

  double weight(const size_t u, const size_t v) const override { return dist(pPositions[u], pPositions[v]); }
  double weight(const Edge& e) const override { return dist(pPositions[e.u], pPositions[e.v]); }

  Point2D position(const size_t v) const { return pPositions[v]; }
  std::vector<Point2D>& verteces() { return this->pPositions; }

private:
  std::vector<Point2D> pPositions;
};

class Modifyable : public virtual Graph {
protected:
  virtual void addEdge(const size_t out, const size_t in, const EdgeWeight edgeWeight) = 0;
  virtual void addEdge(const Edge& e, const EdgeWeight edgeWeight)                     = 0;
};

class AdjMatGraph : public Modifyable, public WeightedGraph {
public:
  AdjMatGraph()  = default;
  ~AdjMatGraph() = default;

  AdjMatGraph(const size_t numberOfNodes, const std::vector<Eigen::Triplet<EdgeWeight>>& tripletList) :
    pAdjacencyMatrix(Eigen::SparseMatrix<EdgeWeight>(numberOfNodes, numberOfNodes)) {
    pAdjacencyMatrix.setFromTriplets(tripletList.begin(), tripletList.end());
  }

  virtual bool adjacent(const size_t u, const size_t v) const override { return pAdjacencyMatrix.coeff(u, v) == 0.0; }
  virtual bool adjacent(const Edge& e) const override { return pAdjacencyMatrix.coeff(e.u, e.v) == 0.0; }

  virtual double weight(const Edge& e) const override { return pAdjacencyMatrix.coeff(e.u, e.v).cost(); }

  size_t numberOfEdges() const override { return pAdjacencyMatrix.nonZeros(); }
  size_t numberOfNodes() const override { return pAdjacencyMatrix.cols(); }

  void compressMatrix() {pAdjacencyMatrix.makeCompressed();}
  const Eigen::SparseMatrix<EdgeWeight>& matrix() const { return this->pAdjacencyMatrix; }

  void square() { pAdjacencyMatrix = pAdjacencyMatrix * pAdjacencyMatrix; }  // operator*= not provided by Eigen

  AdjMatGraphIt begin() const;
  AdjMatGraphIt end() const;

protected:
  Eigen::SparseMatrix<EdgeWeight> pAdjacencyMatrix;

  virtual void addEdge(const size_t out, const size_t in, const EdgeWeight edgeWeight) override {
    pAdjacencyMatrix.insert(out, in) = edgeWeight;
  }

  virtual void addEdge(const Edge& e, const EdgeWeight edgeWeight) override {
    pAdjacencyMatrix.insert(e.u, e.v) = edgeWeight;
  }
};

template <Directionality DIRECT>
class AdjacencyMatrixGraph : public virtual AdjMatGraph {
public:
  AdjacencyMatrixGraph()  = default;
  ~AdjacencyMatrixGraph() = default;

  AdjacencyMatrixGraph(const size_t numberOfNodes, const std::vector<Eigen::Triplet<EdgeWeight>>& tripletList) :
    AdjMatGraph(numberOfNodes, tripletList) {}

  void addEdge(const size_t out, const size_t in, const EdgeWeight edgeWeight) override {
    AdjMatGraph::addEdge(orientation<DIRECT>(out, in), edgeWeight);
  }

  void addEdge(const Edge& e, const EdgeWeight edgeWeight) override {
    AdjMatGraph::addEdge(orientation<DIRECT>(e), edgeWeight);
  }

  bool adjacent(const size_t u, const size_t v) const override {
    return AdjMatGraph::adjacent(orientation<DIRECT>(u, v));
  }

  bool connected() const override;

  double weight(const size_t u, const size_t v) const override {
    return AdjMatGraph::weight(orientation<DIRECT>(u, v));
  }

  double weight(const Edge& e) const override { return AdjMatGraph::weight(orientation<DIRECT>(e)); }

  bool biconnected() const;
  bool connectedWhithout(const size_t vertex) const;
};

template <Directionality DIRECT>
class AdjacencyListGraph : public Modifyable {
public:
  AdjacencyListGraph()  = default;
  ~AdjacencyListGraph() = default;

  AdjacencyListGraph(const size_t numberOfNodes) { pAdjacencyList.resize(numberOfNodes); }

  void addEdge(const size_t out, const size_t in, [[maybe_unused]] const EdgeWeight edgeWeight = 1.0) override {
    const Edge e = orientation<DIRECT>(out, in);
    pAdjacencyList[e.u].push_back(e.v);
  }

  void addEdge(const Edge& e, [[maybe_unused]] const EdgeWeight edgeWeight = 1.0) override {
    const Edge newEdge = orientation<DIRECT>(e);
    pAdjacencyList[newEdge.u].push_back(newEdge.v);
  }

  bool adjacent(const size_t u, const size_t v) const override {
    const Edge e                         = orientation<DIRECT>(u, v);
    const std::vector<size_t>& neighbour = pAdjacencyList[e.u];
    const auto it                        = std::find(neighbour.begin(), neighbour.end(), e.v);
    return it != neighbour.end();
  }

  bool adjacent(const Edge& e) const { return this->adjacent(e.u, e.v); }

  bool connected() const override;

  size_t numberOfEdges() const override {
    return std::accumulate(
        pAdjacencyList.begin(), pAdjacencyList.end(), 0,
        [](const unsigned int sum, const std::vector<size_t>& vec) { return sum + vec.size(); });
  }
  size_t numberOfNodes() const override { return pAdjacencyList.size(); }

  const std::vector<size_t>& neighbours(const size_t u) const { return pAdjacencyList[u]; }

private:
  std::vector<std::vector<size_t>> pAdjacencyList;
};

class Tree : public virtual Graph {
  bool connected() const override { return true; }
  size_t numberOfEdges() const override { return numberOfNodes() - 1; }
};

/*!
 * \brief class FixTree
 * \details This class is for trees where every node has exactly one parent. This allows to store the neighboors
 * more efficient. The node 0 is assumed to be the root node.
 */
class DfsTree : public Tree {
public:
  DfsTree()  = default;
  ~DfsTree() = default;

  DfsTree(const size_t numberOfNodes) {
    pAdjacencyList.resize(numberOfNodes);
    pIndeces.resize(numberOfNodes);
  }

  bool adjacent(const size_t u, const size_t v) const override { return v == parent(u); }
  bool adjacent(const Edge& e) const override { return e.v == parent(e.u); }

  size_t numberOfNodes() const override { return pAdjacencyList.size(); }

  size_t index(const size_t u) const { return this->pIndeces[u]; }
  size_t& index(const size_t u) { return this->pIndeces[u]; }

  size_t parent(const size_t u) const { return this->pAdjacencyList[u]; }
  size_t& parent(const size_t u) { return this->pAdjacencyList[u]; }

<<<<<<< HEAD
  DfsTreeIt begin() const;
  DfsTreeIt end() const;
=======
  Iterator<DfsTree> begin() const { return Iterator(*this, 1); }
  Iterator<DfsTree> end() const { return Iterator(*this, pAdjacencyList.size()); }
>>>>>>> 3ba85fbb

private:
  std::vector<size_t> pAdjacencyList;
  std::vector<size_t> pIndeces;
};

template <Directionality DIRECT>
DfsTree dfs(const AdjacencyMatrixGraph<DIRECT>& graph, const size_t rootNode = 0);

struct OpenEarDecomposition {
  std::vector<std::vector<size_t>> ears;
};

OpenEarDecomposition schmidt(const AdjacencyMatrixGraph<Directionality::Undirected>& graph);

/***********************************************************************************************************************
 *                                          iterator implementation
 **********************************************************************************************************************/

class AdjMatGraphIt : public GraphIt {
public:
  struct SparseMatrixPos {
    size_t innerIndex;
    size_t outerIndex;
    bool operator!=(const SparseMatrixPos& other) const {
      return innerIndex != other.innerIndex;
    }
  };

  AdjMatGraphIt(const AdjMatGraph& graph, SparseMatrixPos position) : pGraph(graph), pPosition(position) {}

  Edge operator*() const override {
    assert(pGraph.matrix().isCompressed() && "check is only valid on compressed matrix");
    const int* innerIndeces = pGraph.matrix().innerIndexPtr();
    return Edge{(size_t) (innerIndeces[pPosition.innerIndex]), pPosition.outerIndex};
  }

  AdjMatGraphIt& operator++() override {
    assert(pGraph.matrix().isCompressed() && "check is only valid on compressed matrix");
    const int* outerIndeces = pGraph.matrix().outerIndexPtr();
    ++pPosition.innerIndex;
    if (pPosition.innerIndex >= (size_t) outerIndeces[pPosition.outerIndex + 1]) {
      ++pPosition.outerIndex;
    }
    return *this;
  }

  bool operator!=(const AdjMatGraphIt& other) const { return pPosition != other.pPosition; }

private:
  const AdjMatGraph& pGraph;
  SparseMatrixPos pPosition;
};

inline AdjMatGraphIt AdjMatGraph::begin() const {
  return AdjMatGraphIt(*this, AdjMatGraphIt::SparseMatrixPos{0, 0});
}
inline AdjMatGraphIt AdjMatGraph::end() const {
  return AdjMatGraphIt(
      *this, AdjMatGraphIt::SparseMatrixPos{(size_t) pAdjacencyMatrix.nonZeros(), (size_t) pAdjacencyMatrix.cols()});
}

class DfsTreeIt : public GraphIt {
public:
  DfsTreeIt(const DfsTree& tree, const size_t position) : pTree(tree), pPosition(position) {}

  Edge operator*() const override { return Edge{pPosition, pTree.parent(pPosition)}; }

  DfsTreeIt& operator++() override {
    ++pPosition;
    return *this;
  }

  bool operator!=(const DfsTreeIt& other) const { return pPosition != other.pPosition; }

private:
  const DfsTree& pTree;
  size_t pPosition;
};

inline DfsTreeIt DfsTree::begin() const {
  return DfsTreeIt(*this, (size_t) 1);
}
inline DfsTreeIt DfsTree::end() const {
  return DfsTreeIt(*this, pAdjacencyList.size());
}

/***********************************************************************************************************************
 *                                          template implementation
 **********************************************************************************************************************/

// DEBUG
#include <iostream>
inline std::ostream& operator<<(std::ostream& os, const AdjMatGraph& graph) {
  os << "Number of nodes: " << graph.numberOfNodes() << std::endl;
  for (const Edge& e : graph) {
    os << e << std::endl;
  }
  return os;
}

template <Directionality DIRECT>
DfsTree dfs(const AdjacencyMatrixGraph<DIRECT>& graph, const size_t rootNode) {
  // DEBUG
  std::cerr << graph;

  const size_t numberOfNodes = graph.numberOfNodes();
  DfsTree tree(numberOfNodes);
  size_t indexCounter = 0;
  std::vector<bool> visited(numberOfNodes, false);
  std::stack<size_t> nodeStack;
  nodeStack.push(rootNode);
  while (!nodeStack.empty()) {
    const size_t top = nodeStack.top();
    nodeStack.pop();
    if (!visited[top]) {
      visited[top] = true;
      for (Eigen::SparseMatrix<EdgeWeight>::InnerIterator it(graph.matrix(), top); it; ++it) {
        if (!visited[it.index()]) {
          nodeStack.push(it.index());     // do not push already visited nodes
          tree.parent(it.index()) = top;  // update the parent
        }
      }
      tree.index(top) = indexCounter;
      ++indexCounter;
    }
  }
  return tree;
}<|MERGE_RESOLUTION|>--- conflicted
+++ resolved
@@ -312,13 +312,9 @@
   size_t parent(const size_t u) const { return this->pAdjacencyList[u]; }
   size_t& parent(const size_t u) { return this->pAdjacencyList[u]; }
 
-<<<<<<< HEAD
   DfsTreeIt begin() const;
   DfsTreeIt end() const;
-=======
-  Iterator<DfsTree> begin() const { return Iterator(*this, 1); }
-  Iterator<DfsTree> end() const { return Iterator(*this, pAdjacencyList.size()); }
->>>>>>> 3ba85fbb
+
 
 private:
   std::vector<size_t> pAdjacencyList;
